--- conflicted
+++ resolved
@@ -124,19 +124,11 @@
 	}
 
 	/*
-<<<<<<< HEAD
-
-		<aside class="note"> 
-
-		<h1>What is this index about?</h1>
-
-=======
 	
 		<aside class="note">
 		
 		<h1>What is this index about?</h1>
-		
->>>>>>> 7d12ecb8
+
 		<p>The reconciler fetches all jobs owned by the cronjob for the status. As our number of cronjobs increases, 
 		looking these up can become quite slow as we have to filter through all of them. For a more efficient lookup, 
 		these jobs will be indexed locally on the controller's name. A jobOwnerKey field is added to the 
